--- conflicted
+++ resolved
@@ -551,16 +551,6 @@
 function M.trestart()
   error(_yottadb.message(_yottadb.YDB_TP_RESTART))
 end
-<<<<<<< HEAD
-
---- Make the currently running transaction function rollback immediately and produce a rollback error.
-function M.trollback()
-  error(_yottadb.message(_yottadb.YDB_TP_ROLLBACK))
-end
-
---- Node object creation
--- @section
-=======
 
 --- Make the currently running transaction function rollback immediately and produce a rollback error.
 function M.trollback()
@@ -671,7 +661,6 @@
   return routines
 end
 
->>>>>>> d82cd5fb
 
 --- Creates and returns a new YottaDB node object.
 -- This node has all of the class methods defined below.
@@ -874,7 +863,6 @@
 -- @return dump as a string
 function node:dump(maxlines)
   return M.dump(self, {}, maxlines)
-<<<<<<< HEAD
 end
 
 --- Get node properties
@@ -954,87 +942,6 @@
   return new_node
 end
 
-=======
-end
-
---- Get node properties
--- @section
-
---- Fetch the name of the node, i.e. the rightmost subscript
-function node:name()  return self.__subsarray[#self.__subsarray] or self.__varname  end
---- Fetch the 'data' flags of the node @see data
-function node:data()  return M.data(self.__varname, self.__subsarray)  end
---- Return true if the node has a value; otherwise false
-function node:has_value()  return node.data(self)%2 == 1  end
---- Return true if the node has a tree; otherwise false
-function node:has_tree()  return node.data(self)   >= 10  end
-
---- Makes pairs() work - iterate over the child subscripts, values of given node.
--- You can use either `pairs(node)` or `node:pairs()`.
--- If you need to iterate in reverse, use node:pairs(reverse) instead of pairs(node).
--- Note that pairs() order is guaranteed to equal the M collation sequence order
---   (even though pairs() order is not normally guaranteed for Lua tables).
---   This means that pairs() is a reasonable substitute for ipairs which is not implemented.
--- @function node:pairs
--- @within Class node
--- @param[opt] reverse Boolean flag iterates in reverse if true
--- @usage for subscript,subnode in pairs(node) do ...
---     where subnode is a node/key object. If you need its value use node._
-function node:__pairs(reverse)
-  local sub_iter, state, start = node.subscripts(self, reverse)
-  local function iterator()
-    local sub=sub_iter()
-    if sub==nil then return nil end
-    return sub, self(sub)
-  end
-  return iterator, state, start
-end
-node.pairs = node.__pairs
-
---- Not implemented - use pairs() instead.
--- See alternative usage below.
--- The reason this is not implemented is that since
---  Lua >=5.3 implements ipairs via __index().
---  This would mean that __index() would have to treat integer subscript lookup specially, so:
---
--- * although `node['abc']`  => produces a new node so that `node.abc.def.ghi` works
--- * `node[1]`  => would have to produce value `node(1).__ so ipairs()` works <br>
---  Since ipairs() will be little used anyway, the consequent inconsistency discourages implementation.
---
--- Alternatives using pairs() are as follows:
--- @function __ipairs
--- @within Class node
--- @usage for k,v in pairs(node) do   if not tonumber(k) break end   <do_your_stuff with k,v>   end
--- (this works since standard M order is numbers first -- unless your db specified another collation)
--- @usage `for i=1,1/0 do   v=node[i].__  if not v break then   <do_your_stuff with k,v>   end`
--- (alternative that ensures integer keys)
-
--- Creates and returns a new node with the given subscript(s) ... added.
--- If no subscripts supplied, return the value of the node
--- @param ... subscript array
-function node:__call(...)
-  -- implement invoking method with mynode.method()
-  assert(..., string.format("attempt to invoke subnode %s() without parameters", self))
-  if getmetatable(...)==node then
-    local method = node[node.name(self)]
-    assert(method, string.format("could not find node method '%s()' on node %s", node.name(self), ...))
-    return method(...) -- first parameter of '...' is parent, as the method call will expect
-  end
-  local new_node = getmetatable(self).___new(self.__varname, self.__subsarray)
-  for i = 1, select('#', ...) do
-    local name = select(i, ...)
-    if type(name) ~= 'string' and not isinteger(name) then
-      error(string.format("bad subscript added to '%s' (string or integer expected, got %s)", self, type(name)))
-    end
-    table.insert(new_node.__subsarray, tostring(name))
-  end
-  -- also add to __next_subsarray so that subscript_next() works
-  for i = #new_node.__next_subsarray, #new_node.__subsarray-1 do  new_node.__next_subsarray[i] = new_node.__subsarray[i] end
-  table.insert(new_node.__next_subsarray, '')
-  return new_node
-end
-
->>>>>>> d82cd5fb
 -- Returns whether this node is equal to the given object.
 -- This is value equality, not reference equality,
 --   equivalent to tostring(self)==tostring(other)
@@ -1087,7 +994,6 @@
   local __end = '__\xff'
   if type(k)=='string' and k < __end and k >= '__' then  -- fastest way to check if k:startswith('__') -- with majority case (lowercase key values) falling through fastest
     return node[k:sub(3)]  -- remove leading '__' to return node:method
-<<<<<<< HEAD
   end
   return self(k)
 end
@@ -1103,23 +1009,6 @@
   end
 end
 
-=======
-  end
-  return self(k)
-end
-
--- Sets node's value if k='__'
--- It's tempting to implement db assignment node.subnode = 3
--- but that would not work consistently, e.g. node = 3 would set lua local
-function node:__newindex(k, v)
-  if k == '__' then
-    M.set(self.__varname, self.__subsarray, assert_type(v, 'string/number/nil', 1))
-  else
-    error(string.format("Tried to set node object %s. Did you mean to set %s.__ instead?", self(k), self(k)), 2)
-  end
-end
-
->>>>>>> d82cd5fb
 --- @section end
 
 
