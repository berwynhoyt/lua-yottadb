--- conflicted
+++ resolved
@@ -21,17 +21,6 @@
 endif
 
 CC=gcc
-<<<<<<< HEAD
-CFLAGS=-std=c99 -I$(ydb_dist) -I$(lua_include) -Wno-discarded-qualifiers
-LDFLAGS=-L$(ydb_dist) -lyottadb -Wl,-rpath,$(ydb_dist)
-
-_yottadb.so: _yottadb.c
-	$(CC) -g $(CFLAGS) -shared -fPIC -o $@ $< $(LDFLAGS)
-
-%: %.c
-	$(CC) -g $(CFLAGS) -o $@ $< $(LDFLAGS)
-
-=======
 CFLAGS=-g -fPIC -std=c11 -I$(ydb_dist) -I$(lua_include) -Wno-discarded-qualifiers
 LDFLAGS=-L$(ydb_dist) -lyottadb -Wl,-rpath,$(ydb_dist)
 
@@ -42,18 +31,13 @@
 %.o: %.c
 	$(CC) $<  -o $@  -c $(CFLAGS) $(LDFLAGS)
 
->>>>>>> d82cd5fb
 # Requires: 'luarocks install ldoc'
 docs: docs/yottadb.html
 docs/yottadb.html: *.lua *.c config.ld docs/config/*
 	ldoc .
 
 clean:
-<<<<<<< HEAD
-	rm -f *.so
-=======
 	rm -f *.so *.o
->>>>>>> d82cd5fb
 	rm -f docs/*.css docs/*.html
 
 PREFIX=/usr/local
